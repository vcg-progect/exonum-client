--- conflicted
+++ resolved
@@ -27,9 +27,6 @@
                 dest: './lib/'
             }
         },
-        mocha_istanbul: {
-            src: ['./test']
-        },
         browserify: {
             dist: {
                 options: {
@@ -52,6 +49,9 @@
                 require: ['babel-register']
             },
             src: ['./test/**/*.js']
+        },
+        mocha_istanbul: {
+            src: ['./test']
         }
     });
 
@@ -63,14 +63,8 @@
     grunt.loadNpmTasks('grunt-browserify');
     grunt.loadNpmTasks('grunt-contrib-uglify');
 
-<<<<<<< HEAD
     grunt.registerTask('prepublish', ['jshint', 'clean', 'babel', 'browserify', 'uglify']);
     grunt.registerTask('test', ['mochaTest']);
     grunt.registerTask('default', ['prepublish', 'test']);
-=======
-    grunt.registerTask('test', ['jshint', 'mochaTest']);
-    grunt.registerTask('build', ['clean', 'browserify', 'uglify']);
-    grunt.registerTask('default', ['test', 'build']);
->>>>>>> 380d5d7e
 
 };