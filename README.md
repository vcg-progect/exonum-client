--- conflicted
+++ resolved
@@ -394,19 +394,12 @@
   balance: 2500
 }
 
-<<<<<<< HEAD
-// Define the signing key pair
-const publicKey = 'fa7f9ee43aff70c879f80fa7fd15955c18b98c72310b09e7818310325050cf7a'
-const secretKey = '978e3321bd6331d56e5f4c2bdb95bf471e95a77a6839e68d4241e7b0932ebe2b' +
- 'fa7f9ee43aff70c879f80fa7fd15955c18b98c72310b09e7818310325050cf7a'
-=======
 // Define a signing key pair
 const keyPair = {
   publicKey: 'fa7f9ee43aff70c879f80fa7fd15955c18b98c72310b09e7818310325050cf7a',
   secretKey: '978e3321bd6331d56e5f4c2bdb95bf471e95a77a6839e68d4241e7b0932ebe2b' +
   'fa7f9ee43aff70c879f80fa7fd15955c18b98c72310b09e7818310325050cf7a'
 }
->>>>>>> 6f368fae
 
 // Sign the data
 let signature = Exonum.sign(keyPair.secretKey, data, user)
@@ -457,17 +450,11 @@
 }
 
 // Define a signing key pair
-<<<<<<< HEAD
-=======
 const keyPair = {
   publicKey: 'fa7f9ee43aff70c879f80fa7fd15955c18b98c72310b09e7818310325050cf7a',
   secretKey: '978e3321bd6331d56e5f4c2bdb95bf471e95a77a6839e68d4241e7b0932ebe2b' +
   'fa7f9ee43aff70c879f80fa7fd15955c18b98c72310b09e7818310325050cf7a'
 }
->>>>>>> 6f368fae
-const publicKey = 'fa7f9ee43aff70c879f80fa7fd15955c18b98c72310b09e7818310325050cf7a'
-const secretKey = '978e3321bd6331d56e5f4c2bdb95bf471e95a77a6839e68d4241e7b0932ebe2b' +
- 'fa7f9ee43aff70c879f80fa7fd15955c18b98c72310b09e7818310325050cf7a'
 
 // Signature obtained upon signing using secret key
 const signature = '41884c5270631510357bb37e6bcbc8da61603b4bdb05a2c70fc11d6624792e07' +
@@ -482,20 +469,12 @@
 Transaction in Exonum is a operation to change the data stored in blockchain.
 Transaction processing rules is a part of business logic implemented on [service][docs:architecture:services] side.
 
-<<<<<<< HEAD
-When creating a transaction on the client side, all the fields of transaction are first described using
-[custom data types](#define-data-type).
-Then [signed](#sign-data) using signing key pair.
-And finally can be sent to the service.
-
-=======
 Sending data to the blockchain from a light client consist of 3 steps:
 
 1) Describe the fields of transaction using [custom data types](#define-data-type);
 2) [Sign](#sign-data) data of transaction using signing key pair;
 3) [Send transaction](#send-single-transaction) to the blockchain.
- 
->>>>>>> 6f368fae
+
 Read more about [transactions][docs:architecture:transactions] in Exonum.
 
 ### Define transaction
