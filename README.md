--- conflicted
+++ resolved
@@ -14,13 +14,11 @@
 [codestyle-image]: https://img.shields.io/badge/code%20style-standard-brightgreen.svg
 [codestyle-url]: http://standardjs.com 
 
-<<<<<<< HEAD
 *Compatible with Exonum [v0.5](https://github.com/exonum/exonum/releases/tag/v0.5).*
-=======
+
 A JavaScript library to work with Exonum blockchain from browser and Node.js.
 Used to sign transactions before sending to blockchain and verify blockchain responses using cryptographic proofs.
 Contains numerous helper functions.
->>>>>>> a2eb738d
 
 *Find out more information about the [architecture and tasks][docs:clients] of light clients in Exonum.*
 
