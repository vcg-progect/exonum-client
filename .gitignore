--- conflicted
+++ resolved
@@ -10,9 +10,6 @@
 
 node_modules
 npm-debug.log
-<<<<<<< HEAD
+coverage
 dist
-lib
-=======
-coverage
->>>>>>> 380d5d7e
+lib